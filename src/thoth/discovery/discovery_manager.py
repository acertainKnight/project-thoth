"""
Discovery manager for orchestrating article discovery from various sources.

This module provides the main DiscoveryManager class that coordinates
article discovery from APIs and web scraping sources, applies filtering,
and integrates with the existing Thoth pipeline.
"""

import json
import time
from datetime import datetime
from pathlib import Path
from typing import Any

from loguru import logger

<<<<<<< HEAD
from thoth.discovery.api_sources import ArxivAPISource, PubMedAPISource
from thoth.discovery.emulator_scraper import EmulatorScraper
=======
from thoth.discovery.api_sources import (
    ArxivAPISource,
    PubMedAPISource,
    CrossRefAPISource,
    OpenAlexAPISource,
    BioRxivAPISource,
)
>>>>>>> eef00d37
from thoth.discovery.web_scraper import WebScraper
from thoth.utilities.config import get_config
from thoth.utilities.schemas import (
    DiscoveryResult,
    DiscoverySource,
    ScrapedArticleMetadata,
)


class DiscoveryManagerError(Exception):
    """Exception raised for errors in the discovery manager."""

    pass


class DiscoveryManager:
    """
    Main manager for article discovery from various sources.

    This class orchestrates the discovery process by:
    1. Managing discovery source configurations
    2. Running discovery from APIs, web scrapers, and browser recordings
    3. Applying filtering through the Filter
    4. Coordinating with the scheduling system
    """

    def __init__(
        self,
        sources_config_dir: str | Path | None = None,
    ):
        """
        Initialize the Discovery Manager.

        Args:
            sources_config_dir: Directory containing discovery source configurations.
        """
        self.config = get_config()

        # Set up sources configuration directory
        self.sources_config_dir = Path(
            sources_config_dir or self.config.discovery_sources_dir
        )
        self.sources_config_dir.mkdir(parents=True, exist_ok=True)

        # Initialize API sources
        self.api_sources = {
            'arxiv': ArxivAPISource(),
            'pubmed': PubMedAPISource(),
            'crossref': CrossRefAPISource(),
            'openalex': OpenAlexAPISource(),
            'biorxiv': BioRxivAPISource(),
        }

        # Initialize web scraper
        self.web_scraper = WebScraper()
        self.emulator_scraper = EmulatorScraper()

        # Results storage
        self.results_dir = self.config.discovery_results_dir
        self.results_dir.mkdir(parents=True, exist_ok=True)

        logger.info(
            f'Discovery manager initialized with sources dir: {self.sources_config_dir}'
        )

    def create_source(self, source: DiscoverySource) -> None:
        """
        Create a new discovery source configuration.

        Args:
            source: DiscoverySource configuration to create.

        Raises:
            DiscoveryManagerError: If source creation fails.

        Example:
            >>> manager = DiscoveryManager()
            >>> source = DiscoverySource(
            ...     name='arxiv_ml',
            ...     source_type='api',
            ...     description='ArXiv machine learning papers',
            ...     api_config={'source': 'arxiv', 'categories': ['cs.LG']},
            ... )
            >>> manager.create_source(source)
        """
        try:
            source_file = self.sources_config_dir / f'{source.name}.json'

            if source_file.exists():
                raise DiscoveryManagerError(f'Source {source.name} already exists')

            # Set timestamps
            now = datetime.now().isoformat()
            source.created_at = now
            source.updated_at = now

            # Save configuration
            with open(source_file, 'w') as f:
                json.dump(source.model_dump(), f, indent=2)

            logger.info(f'Created discovery source: {source.name}')

        except Exception as e:
            raise DiscoveryManagerError(
                f'Failed to create source {source.name}: {e}'
            ) from e

    def update_source(self, source: DiscoverySource) -> None:
        """
        Update an existing discovery source configuration.

        Args:
            source: Updated DiscoverySource configuration.

        Raises:
            DiscoveryManagerError: If source update fails.
        """
        try:
            source_file = self.sources_config_dir / f'{source.name}.json'

            if not source_file.exists():
                raise DiscoveryManagerError(f'Source {source.name} does not exist')

            # Update timestamp
            source.updated_at = datetime.now().isoformat()

            # Save configuration
            with open(source_file, 'w') as f:
                json.dump(source.model_dump(), f, indent=2)

            logger.info(f'Updated discovery source: {source.name}')

        except Exception as e:
            raise DiscoveryManagerError(
                f'Failed to update source {source.name}: {e}'
            ) from e

    def delete_source(self, source_name: str) -> None:
        """
        Delete a discovery source configuration.

        Args:
            source_name: Name of the source to delete.

        Raises:
            DiscoveryManagerError: If source deletion fails.
        """
        try:
            source_file = self.sources_config_dir / f'{source_name}.json'

            if not source_file.exists():
                raise DiscoveryManagerError(f'Source {source_name} does not exist')

            source_file.unlink()
            logger.info(f'Deleted discovery source: {source_name}')

        except Exception as e:
            raise DiscoveryManagerError(
                f'Failed to delete source {source_name}: {e}'
            ) from e

    def get_source(self, source_name: str) -> DiscoverySource | None:
        """
        Get a discovery source configuration by name.

        Args:
            source_name: Name of the source to retrieve.

        Returns:
            DiscoverySource: The source configuration, or None if not found.
        """
        try:
            source_file = self.sources_config_dir / f'{source_name}.json'

            if not source_file.exists():
                return None

            with open(source_file) as f:
                source_data = json.load(f)

            return DiscoverySource(**source_data)

        except Exception as e:
            logger.error(f'Failed to load source {source_name}: {e}')
            return None

    def list_sources(self, active_only: bool = False) -> list[DiscoverySource]:
        """
        List all discovery source configurations.

        Args:
            active_only: If True, only return active sources.

        Returns:
            list[DiscoverySource]: List of discovery source configurations.
        """
        sources = []

        for source_file in self.sources_config_dir.glob('*.json'):
            try:
                with open(source_file) as f:
                    source_data = json.load(f)

                source = DiscoverySource(**source_data)

                if not active_only or source.is_active:
                    sources.append(source)

            except Exception as e:
                logger.error(f'Failed to load source from {source_file}: {e}')

        return sources

    def run_discovery(
        self,
        source_name: str | None = None,
        max_articles: int | None = None,
    ) -> DiscoveryResult:
        """
        Run discovery for a specific source or all active sources.

        Args:
            source_name: Name of specific source to run, or None for all active sources.
            max_articles: Maximum number of articles to process.

        Returns:
            DiscoveryResult: Results of the discovery run.

        Raises:
            DiscoveryManagerError: If discovery fails.

        Example:
            >>> manager = DiscoveryManager()
            >>> result = manager.run_discovery('arxiv_ml', max_articles=50)
            >>> print(f'Found {result.articles_found} articles')
        """
        start_time = time.time()

        try:
            if source_name:
                sources = [self.get_source(source_name)]
                if not sources[0]:
                    raise DiscoveryManagerError(f'Source {source_name} not found')
            else:
                sources = self.list_sources(active_only=True)

            if not sources:
                logger.warning('No active sources found for discovery')
                return DiscoveryResult(
                    source_name=source_name or 'all',
                    run_timestamp=datetime.now().isoformat(),
                    articles_found=0,
                    articles_filtered=0,
                    articles_downloaded=0,
                    execution_time_seconds=time.time() - start_time,
                )

            total_found = 0
            total_filtered = 0
            total_downloaded = 0
            all_errors = []

            for source in sources:
                if not source.is_active:
                    continue

                try:
                    logger.info(f'Running discovery for source: {source.name}')

                    # Get articles from source
                    articles = self._discover_from_source(source, max_articles)
                    total_found += len(articles)

                    logger.info(f'Found {len(articles)} articles from {source.name}')

                    # Filter and process articles
                    if articles:
                        filtered_count, downloaded_count, errors = (
                            self._filter_and_process_articles(
                                articles, source.query_filters
                            )
                        )
                        total_filtered += filtered_count
                        total_downloaded += downloaded_count
                        all_errors.extend(errors)

                    # Update last run timestamp
                    source.last_run = datetime.now().isoformat()
                    self.update_source(source)

                except Exception as e:
                    error_msg = f'Error in source {source.name}: {e}'
                    logger.error(error_msg)
                    all_errors.append(error_msg)

            result = DiscoveryResult(
                source_name=source_name or 'all',
                run_timestamp=datetime.now().isoformat(),
                articles_found=total_found,
                articles_filtered=total_filtered,
                articles_downloaded=total_downloaded,
                errors=all_errors,
                execution_time_seconds=time.time() - start_time,
            )

            # Save result
            self._save_discovery_result(result)

            logger.info(
                f'Discovery completed: {total_found} found, '
                f'{total_filtered} filtered, {total_downloaded} downloaded'
            )

            return result

        except Exception as e:
            raise DiscoveryManagerError(f'Discovery failed: {e}') from e

    def _discover_from_source(
        self, source: DiscoverySource, max_articles: int | None = None
    ) -> list[ScrapedArticleMetadata]:
        """
        Discover articles from a specific source.

        Args:
            source: DiscoverySource configuration.
            max_articles: Maximum number of articles to retrieve.

        Returns:
            list[ScrapedArticleMetadata]: List of discovered articles.
        """
        articles = []

        try:
            if source.source_type == 'api' and source.api_config:
                articles = self._discover_from_api(source.api_config, max_articles)
            elif source.source_type == 'scraper' and source.scraper_config:
                articles = self._discover_from_scraper(
                    source.scraper_config, max_articles
                )
            elif (
                source.source_type == 'emulator'
                and source.scraper_config
                and source.browser_recording
            ):
                articles = self.emulator_scraper.scrape(
                    source.browser_recording,
                    source.scraper_config,
                    max_articles or 50,
                )
            else:
                logger.warning(f'Invalid source configuration for {source.name}')

        except Exception as e:
            logger.error(f'Failed to discover from source {source.name}: {e}')

        return articles

    def _discover_from_api(
        self, api_config: dict[str, Any], max_articles: int | None = None
    ) -> list[ScrapedArticleMetadata]:
        """
        Discover articles from API sources.

        Args:
            api_config: API configuration dictionary.
            max_articles: Maximum number of articles to retrieve.

        Returns:
            list[ScrapedArticleMetadata]: List of discovered articles.
        """
        source_type = api_config.get('source')

        if source_type not in self.api_sources:
            logger.error(f'Unknown API source type: {source_type}')
            return []

        api_source = self.api_sources[source_type]
        # Use the source's configured max_articles_per_run
        # if no explicit max_articles provided
        default_max = api_config.get('schedule_config', {}).get(
            'max_articles_per_run', 50
        )
        return api_source.search(api_config, max_articles or default_max)

    def _discover_from_scraper(
        self, scraper_config, max_articles: int | None = None
    ) -> list[ScrapedArticleMetadata]:
        """
        Discover articles from web scraping.

        Args:
            scraper_config: Scraper configuration.
            max_articles: Maximum number of articles to retrieve.

        Returns:
            list[ScrapedArticleMetadata]: List of discovered articles.
        """
        return self.web_scraper.scrape(scraper_config, max_articles or 50)

    def _filter_and_process_articles(
        self,
        articles: list[ScrapedArticleMetadata],
        query_filters: list[str],
    ) -> tuple[int, int, list[str]]:
        """
        Filter articles and download approved PDFs.

        Args:
            articles: List of articles to filter.
            query_filters: List of query names to filter against.

        Returns:
            tuple[int, int, list[str]]: (filtered_count, downloaded_count, errors)
        """
        filtered_count = 0
        downloaded_count = 0
        errors = []

        for article in articles:
            try:
                # Process through filter
                result = self.filter.process_article(
                    metadata=article,
                    query_names=query_filters if query_filters else None,
                    download_pdf=True,
                )

                if result['decision'] == 'download':
                    filtered_count += 1
                    if result['pdf_downloaded']:
                        downloaded_count += 1
                    elif result['error_message']:
                        errors.append(
                            f"PDF download failed for '{article.title}': {result['error_message']}"
                        )

            except Exception as e:
                error_msg = f"Error processing article '{article.title}': {e}"
                logger.error(error_msg)
                errors.append(error_msg)

        return filtered_count, downloaded_count, errors

    def _save_discovery_result(self, result: DiscoveryResult) -> None:
        """
        Save discovery result to file.

        Args:
            result: DiscoveryResult to save.
        """
        try:
            timestamp = datetime.now().strftime('%Y%m%d_%H%M%S')
            result_file = (
                self.results_dir / f'discovery_{result.source_name}_{timestamp}.json'
            )

            with open(result_file, 'w') as f:
                json.dump(result.model_dump(), f, indent=2)

            logger.debug(f'Saved discovery result to: {result_file}')

        except Exception as e:
            logger.error(f'Failed to save discovery result: {e}')

    def get_discovery_statistics(self, days: int = 30) -> dict[str, Any]:
        """
        Get discovery statistics for the last N days.

        Args:
            days: Number of days to include in statistics.

        Returns:
            dict[str, Any]: Discovery statistics.

        Example:
            >>> manager = DiscoveryManager()
            >>> stats = manager.get_discovery_statistics(7)
            >>> print(f'Total articles found: {stats["total_articles_found"]}')
        """
        try:
            cutoff_time = datetime.now().timestamp() - (days * 24 * 3600)

            stats = {
                'total_runs': 0,
                'total_articles_found': 0,
                'total_articles_filtered': 0,
                'total_articles_downloaded': 0,
                'total_errors': 0,
                'sources': {},
                'average_execution_time': 0.0,
            }

            total_execution_time = 0.0

            for result_file in self.results_dir.glob('discovery_*.json'):
                try:
                    # Check file modification time
                    if result_file.stat().st_mtime < cutoff_time:
                        continue

                    with open(result_file) as f:
                        result_data = json.load(f)

                    result = DiscoveryResult(**result_data)

                    stats['total_runs'] += 1
                    stats['total_articles_found'] += result.articles_found
                    stats['total_articles_filtered'] += result.articles_filtered
                    stats['total_articles_downloaded'] += result.articles_downloaded
                    stats['total_errors'] += len(result.errors)
                    total_execution_time += result.execution_time_seconds

                    # Source-specific stats
                    source_name = result.source_name
                    if source_name not in stats['sources']:
                        stats['sources'][source_name] = {
                            'runs': 0,
                            'articles_found': 0,
                            'articles_filtered': 0,
                            'articles_downloaded': 0,
                            'errors': 0,
                        }

                    source_stats = stats['sources'][source_name]
                    source_stats['runs'] += 1
                    source_stats['articles_found'] += result.articles_found
                    source_stats['articles_filtered'] += result.articles_filtered
                    source_stats['articles_downloaded'] += result.articles_downloaded
                    source_stats['errors'] += len(result.errors)

                except Exception as e:
                    logger.error(f'Error processing result file {result_file}: {e}')

            if stats['total_runs'] > 0:
                stats['average_execution_time'] = (
                    total_execution_time / stats['total_runs']
                )

            return stats

        except Exception as e:
            logger.error(f'Failed to get discovery statistics: {e}')
            return {}<|MERGE_RESOLUTION|>--- conflicted
+++ resolved
@@ -14,18 +14,8 @@
 
 from loguru import logger
 
-<<<<<<< HEAD
 from thoth.discovery.api_sources import ArxivAPISource, PubMedAPISource
 from thoth.discovery.emulator_scraper import EmulatorScraper
-=======
-from thoth.discovery.api_sources import (
-    ArxivAPISource,
-    PubMedAPISource,
-    CrossRefAPISource,
-    OpenAlexAPISource,
-    BioRxivAPISource,
-)
->>>>>>> eef00d37
 from thoth.discovery.web_scraper import WebScraper
 from thoth.utilities.config import get_config
 from thoth.utilities.schemas import (
