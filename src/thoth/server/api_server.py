--- conflicted
+++ resolved
@@ -136,10 +136,6 @@
 
 @app.get("/health")
 def health_check():
-<<<<<<< HEAD
-    """Health check endpoint."""
-    return JSONResponse({"status": "healthy", "service": "thoth-obsidian-api"})
-=======
     """Health check endpoint returning service statuses."""
     global service_manager
     if service_manager is None:
@@ -147,7 +143,6 @@
 
     monitor = HealthMonitor(service_manager)
     return JSONResponse(monitor.overall_status())
->>>>>>> a4c2868f
 
 
 @app.get("/download-pdf")
