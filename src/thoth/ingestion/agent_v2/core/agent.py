--- conflicted
+++ resolved
@@ -26,39 +26,6 @@
 from thoth.ingestion.agent_v2.core.state import ResearchAgentState
 from thoth.ingestion.agent_v2.core.token_tracker import TokenUsageTracker
 from thoth.ingestion.agent_v2.tools.base_tool import ToolRegistry
-<<<<<<< HEAD
-=======
-from thoth.ingestion.agent_v2.tools.discovery_tools import (
-    CreateArxivSourceTool,
-    CreatePubmedSourceTool,
-    CreateCrossrefSourceTool,
-    CreateOpenalexSourceTool,
-    CreateBiorxivSourceTool,
-    DeleteDiscoverySourceTool,
-    ListDiscoverySourcesTool,
-    RunDiscoveryTool,
-)
-from thoth.ingestion.agent_v2.tools.pdf_tools import (
-    LocatePdfsForQueryTool,
-    LocatePdfTool,
-    ValidatePdfSourceTool,
-)
-from thoth.ingestion.agent_v2.tools.query_tools import (
-    CreateQueryTool,
-    DeleteQueryTool,
-    EditQueryTool,
-    GetQueryTool,
-    ListQueriesTool,
-)
-from thoth.ingestion.agent_v2.tools.rag_tools import (
-    AskQuestionTool,
-    ExplainConnectionsTool,
-    GetRAGStatsTool,
-    IndexKnowledgeBaseTool,
-    SearchKnowledgeTool,
-)
-from thoth.ingestion.agent_v2.tools.web_tools import WebSearchTool
->>>>>>> c93d205b
 from thoth.services.service_manager import ServiceManager
 
 
@@ -112,40 +79,10 @@
         logger.info(f'Research Assistant initialized with {len(self.tools)} tools')
 
     def _register_tools(self) -> None:
-<<<<<<< HEAD
         """Register all available tools discovered via decorators."""
         # Import all tool modules to trigger decorator registration
         for module in iter_modules(_tools_path):
             import_module(f'thoth.ingestion.agent_v2.tools.{module.name}')
-=======
-        """Register all available tools with the registry."""
-        # Query management tools
-        self.tool_registry.register('list_queries', ListQueriesTool)
-        self.tool_registry.register('create_query', CreateQueryTool)
-        self.tool_registry.register('get_query', GetQueryTool)
-        self.tool_registry.register('edit_query', EditQueryTool)
-        self.tool_registry.register('delete_query', DeleteQueryTool)
-
-        # Discovery tools
-        self.tool_registry.register('list_discovery_sources', ListDiscoverySourcesTool)
-        self.tool_registry.register('create_arxiv_source', CreateArxivSourceTool)
-        self.tool_registry.register('create_pubmed_source', CreatePubmedSourceTool)
-        self.tool_registry.register('create_crossref_source', CreateCrossrefSourceTool)
-        self.tool_registry.register('create_openalex_source', CreateOpenalexSourceTool)
-        self.tool_registry.register('create_biorxiv_source', CreateBiorxivSourceTool)
-        self.tool_registry.register('run_discovery', RunDiscoveryTool)
-        self.tool_registry.register(
-            'delete_discovery_source', DeleteDiscoverySourceTool
-        )
-
-        # RAG tools
-        self.tool_registry.register('search_knowledge', SearchKnowledgeTool)
-        self.tool_registry.register('ask_knowledge', AskQuestionTool)
-        self.tool_registry.register('index_knowledge', IndexKnowledgeBaseTool)
-        self.tool_registry.register('explain_connections', ExplainConnectionsTool)
-        self.tool_registry.register('rag_stats', GetRAGStatsTool)
-        self.tool_registry.register('web_search', WebSearchTool)
->>>>>>> c93d205b
 
         # Register each discovered tool class
         for name, cls in get_registered_tools().items():
