--- conflicted
+++ resolved
@@ -2,39 +2,6 @@
 
 from importlib import import_module
 
-<<<<<<< HEAD
-from thoth.services.article_service import ArticleService
-from thoth.services.base import BaseService
-from thoth.services.citation_service import CitationService
-from thoth.services.discovery_service import DiscoveryService
-from thoth.services.llm_service import LLMService
-from thoth.services.note_service import NoteService
-from thoth.services.api_gateway import ExternalAPIGateway
-from thoth.services.pdf_locator_service import PdfLocatorService
-from thoth.services.processing_service import ProcessingService
-from thoth.services.query_service import QueryService
-from thoth.services.rag_service import RAGService
-from thoth.services.service_manager import ServiceManager
-from thoth.services.tag_service import TagService
-from thoth.services.web_search_service import WebSearchService
-
-__all__ = [
-    'ArticleService',
-    'BaseService',
-    'CitationService',
-    'DiscoveryService',
-    'LLMService',
-    'NoteService',
-    'ExternalAPIGateway',
-    'PdfLocatorService',
-    'ProcessingService',
-    'QueryService',
-    'RAGService',
-    'ServiceManager',
-    'TagService',
-    'WebSearchService',
-]
-=======
 _MODULES = {
     "ArticleService": "article_service",
     "BaseService": "base",
@@ -58,5 +25,4 @@
     if name in _MODULES:
         module = import_module(f"thoth.services.{_MODULES[name]}")
         return getattr(module, name)
-    raise AttributeError(name)
->>>>>>> 2896a721
+    raise AttributeError(name)