--- conflicted
+++ resolved
@@ -12,20 +12,10 @@
 from pathlib import Path
 from typing import Any
 
-<<<<<<< HEAD
 import requests
 
 from thoth.discovery.api_sources import ArxivAPISource, PubMedAPISource
 from thoth.discovery.emulator_scraper import EmulatorScraper
-=======
-from thoth.discovery.api_sources import (
-    ArxivAPISource,
-    PubMedAPISource,
-    CrossRefAPISource,
-    OpenAlexAPISource,
-    BioRxivAPISource,
-)
->>>>>>> eef00d37
 from thoth.discovery.web_scraper import WebScraper
 from thoth.services.article_service import ArticleService
 from thoth.services.base import BaseService, ServiceError
