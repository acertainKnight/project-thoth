--- conflicted
+++ resolved
@@ -191,60 +191,7 @@
         assert 'Successfully' in result or 'Created' in result
         assert 'pubmed_test' in result
 
-<<<<<<< HEAD
     def test_run_discovery_tool(self, mock_service_manager):
-=======
-    def test_create_crossref_source_tool(self, mock_adapter):
-        """Test CreateCrossrefSourceTool."""
-        tool = CreateCrossrefSourceTool(adapter=mock_adapter)
-
-        mock_adapter.create_discovery_source.return_value = True
-
-        result = tool._run(
-            name='crossref_test',
-            keywords=['biology'],
-            max_articles=15,
-            schedule_hours=24,
-        )
-
-        assert 'Successfully' in result or 'Created' in result
-        assert 'crossref_test' in result
-
-    def test_create_openalex_source_tool(self, mock_adapter):
-        """Test CreateOpenalexSourceTool."""
-        tool = CreateOpenalexSourceTool(adapter=mock_adapter)
-
-        mock_adapter.create_discovery_source.return_value = True
-
-        result = tool._run(
-            name='openalex_test',
-            keywords=['physics'],
-            max_articles=10,
-            schedule_hours=12,
-        )
-
-        assert 'Successfully' in result or 'Created' in result
-        assert 'openalex_test' in result
-
-    def test_create_biorxiv_source_tool(self, mock_adapter):
-        """Test CreateBiorxivSourceTool."""
-        tool = CreateBiorxivSourceTool(adapter=mock_adapter)
-
-        mock_adapter.create_discovery_source.return_value = True
-
-        result = tool._run(
-            name='biorxiv_test',
-            start_date='2024-01-01',
-            end_date='2024-01-07',
-            max_articles=5,
-            schedule_hours=24,
-        )
-
-        assert 'Successfully' in result or 'Created' in result
-        assert 'biorxiv_test' in result
-
-    def test_run_discovery_tool(self, mock_adapter):
->>>>>>> 6dc40f7e
         """Test RunDiscoveryTool."""
         tool = RunDiscoveryTool(service_manager=mock_service_manager)
 
